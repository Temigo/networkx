*****
Flows
*****

.. automodule:: networkx.algorithms.flow

Ford-Fulkerson
--------------
.. autosummary::
   :toctree: generated/

   max_flow
   min_cut
   ford_fulkerson
   ford_fulkerson_flow
<<<<<<< HEAD
   ford_fulkerson_flow_and_residual
=======
   ford_fulkerson_flow_and_auxiliary
>>>>>>> b85047ac

Network Simplex
---------------
.. autosummary::
   :toctree: generated/

    network_simplex
    min_cost_flow_cost
    min_cost_flow
    cost_of_flow
    max_flow_min_cost
<|MERGE_RESOLUTION|>--- conflicted
+++ resolved
@@ -13,11 +13,7 @@
    min_cut
    ford_fulkerson
    ford_fulkerson_flow
-<<<<<<< HEAD
-   ford_fulkerson_flow_and_residual
-=======
    ford_fulkerson_flow_and_auxiliary
->>>>>>> b85047ac
 
 Network Simplex
 ---------------
